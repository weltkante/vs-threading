{
  "sdk": {
<<<<<<< HEAD
    "version": "3.0.100"
  },
  "msbuild-sdks": {
    "MSBuild.Sdk.Extras": "2.0.54"
=======
    "version": "3.0.100",
    "rollForward": "latestPatch",
    "allowPrerelease": false
>>>>>>> 1f83d894
  }
}<|MERGE_RESOLUTION|>--- conflicted
+++ resolved
@@ -1,14 +1,10 @@
 {
   "sdk": {
-<<<<<<< HEAD
-    "version": "3.0.100"
+    "version": "3.0.100",
+    "rollForward": "latestPatch",
+    "allowPrerelease": false
   },
   "msbuild-sdks": {
     "MSBuild.Sdk.Extras": "2.0.54"
-=======
-    "version": "3.0.100",
-    "rollForward": "latestPatch",
-    "allowPrerelease": false
->>>>>>> 1f83d894
   }
 }