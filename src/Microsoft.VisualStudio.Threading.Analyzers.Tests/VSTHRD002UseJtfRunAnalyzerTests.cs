--- conflicted
+++ resolved
@@ -44,7 +44,6 @@
     }
 }
 ";
-<<<<<<< HEAD
             var withFix = @"
 using System;
 using System.Threading.Tasks;
@@ -56,10 +55,7 @@
     }
 }
 ";
-            this.expect.Locations = new[] { new DiagnosticResultLocation("Test0.cs", 8, 9) };
-=======
             this.expect.Locations = new[] { new DiagnosticResultLocation("Test0.cs", 8, 14, 8, 18) };
->>>>>>> 20c49a19
             this.VerifyCSharpDiagnostic(test, this.expect);
             this.VerifyCSharpFix(test, withFix);
         }
@@ -97,7 +93,6 @@
     }
 }
 ";
-<<<<<<< HEAD
             var withFix = @"
 using System;
 using System.Threading.Tasks;
@@ -109,10 +104,7 @@
     }
 }
 ";
-            this.expect.Locations = new[] { new DiagnosticResultLocation("Test0.cs", 8, 22) };
-=======
             this.expect.Locations = new[] { new DiagnosticResultLocation("Test0.cs", 8, 27, 8, 33) };
->>>>>>> 20c49a19
             this.VerifyCSharpDiagnostic(test, this.expect);
             this.VerifyCSharpFix(test, withFix);
         }
@@ -150,7 +142,6 @@
     }
 }
 ";
-<<<<<<< HEAD
             var withFix = @"
 using System;
 using System.Threading.Tasks;
@@ -162,10 +153,7 @@
     }
 }
 ";
-            this.expect.Locations = new[] { new DiagnosticResultLocation("Test0.cs", 8, 9) };
-=======
             this.expect.Locations = new[] { new DiagnosticResultLocation("Test0.cs", 8, 27, 8, 36) };
->>>>>>> 20c49a19
             this.VerifyCSharpDiagnostic(test, this.expect);
             this.VerifyCSharpFix(test, withFix);
         }
