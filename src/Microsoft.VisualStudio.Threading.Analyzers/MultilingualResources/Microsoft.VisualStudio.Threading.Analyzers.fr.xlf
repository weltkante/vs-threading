﻿<?xml version="1.0" encoding="utf-8"?>
<xliff xmlns="urn:oasis:names:tc:xliff:document:1.2" xmlns:xsi="http://www.w3.org/2001/XMLSchema-instance" version="1.2" xsi:schemaLocation="urn:oasis:names:tc:xliff:document:1.2 xliff-core-1.2-transitional.xsd">
  <file datatype="xml" source-language="en-US" target-language="fr" original="MICROSOFT.VISUALSTUDIO.THREADING.ANALYZERS/STRINGS.RESX" tool-id="MultilingualAppToolkit" product-name="n/a" product-version="n/a" build-num="n/a">
    <header>
      <tool tool-id="MultilingualAppToolkit" tool-name="Multilingual App Toolkit" tool-version="4.0.1795.0" tool-company="Microsoft" />
    </header>
    <body>
      <group id="MICROSOFT.VISUALSTUDIO.THREADING.ANALYZERS/STRINGS.RESX" datatype="resx">
        <trans-unit id="AwaitXInstead" translate="yes" xml:space="preserve">
          <source>Await {0} instead</source>
          <target state="translated">Attendre {0} à la place</target>
          <note from="MultilingualBuild" annotates="source" priority="2">"await" is a C# keyword and should not be translated.
{0} is a method name.</note>
        </trans-unit>
        <trans-unit id="UseAwaitInstead" translate="yes" xml:space="preserve">
          <source>Use await instead</source>
          <target state="translated">Utiliser await à la place</target>
          <note from="MultilingualBuild" annotates="source" priority="2">"await" is a C# keyword and should not be translated.</note>
        </trans-unit>
        <trans-unit id="VSTHRD002_MessageFormat" translate="yes" xml:space="preserve">
          <source>Synchronously waiting on tasks or awaiters may cause deadlocks. Use await or JoinableTaskFactory.Run instead.</source>
          <target state="translated">L'attente de manière synchrone de tâches ou d’éléments en attente peut entraîner des blocages. Utilisez await ou JoinableTaskFactory.Run à la place.</target>
          <note from="MultilingualBuild" annotates="source" priority="2">"await" is a C# keyword and should not be translated.</note>
        </trans-unit>
        <trans-unit id="VSTHRD002_Title" translate="yes" xml:space="preserve">
          <source>Avoid problematic synchronous waits</source>
          <target state="translated">Éviter les attentes synchrones problématiques</target>
        </trans-unit>
        <trans-unit id="VSTHRD010_Title" translate="yes" xml:space="preserve">
          <source>Invoke single-threaded types on Main thread</source>
          <target state="translated">Appeler les types à thread unique sur le thread principal</target>
        </trans-unit>
        <trans-unit id="VSTHRD100_MessageFormat" translate="yes" xml:space="preserve">
          <source>Avoid "async void" methods, because any exceptions not handled by the method will crash the process.</source>
          <target state="translated">Évitez les méthodes "async void", car toute exception non traitée par la méthode bloque le processus.</target>
          <note from="MultilingualBuild" annotates="source" priority="2">"async void" is a pair of C# keywords. Do not translate them.</note>
        </trans-unit>
        <trans-unit id="VSTHRD100_Title" translate="yes" xml:space="preserve">
          <source>Avoid async void methods</source>
          <target state="translated">Éviter les méthodes async void</target>
          <note from="MultilingualBuild" annotates="source" priority="2">"async void" is a pair of C# keywords. Do not translate them.</note>
        </trans-unit>
        <trans-unit id="VSTHRD101_MessageFormat" translate="yes" xml:space="preserve">
          <source>Avoid using async lambda for a void returning delegate type, because any exceptions not handled by the delegate will crash the process.</source>
          <target state="translated">Évitez d’utiliser une expression lambda asynchrone pour un type de délégué retournant void, car toute exception non traitée par la méthode bloque le processus.</target>
          <note from="MultilingualBuild" annotates="source" priority="2">"void" is a C# keyword and should not be translated.</note>
        </trans-unit>
        <trans-unit id="VSTHRD101_Title" translate="yes" xml:space="preserve">
          <source>Avoid unsupported async delegates</source>
          <target state="translated">Éviter les délégués async non pris en charge</target>
        </trans-unit>
        <trans-unit id="VSTHRD106_MessageFormat" translate="yes" xml:space="preserve">
          <source>AsyncEventHandler delegates should be invoked via the extension method "TplExtensions.InvokeAsync()" defined in Microsoft.VisualStudio.Threading assembly.</source>
          <target state="translated">Les délégués AsyncEventHandler doivent être appelés avec la méthode d’extension "TplExtensions.InvokeAsync()" définie dans l’assembly Microsoft.VisualStudio.Threading.</target>
        </trans-unit>
        <trans-unit id="VSTHRD106_Title" translate="yes" xml:space="preserve">
          <source>Use InvokeAsync to raise async events</source>
          <target state="translated">Utiliser InvokeAsync pour déclencher des événements async</target>
        </trans-unit>
        <trans-unit id="VSTHRD003_MessageFormat" translate="yes" xml:space="preserve">
<<<<<<< HEAD
          <source>Calling await on a Task when the task is initialized in another context can cause potential deadlocks.
You can avoid this problem by ensuring the task is initialized within the same method or by using JoinableTask instead of Task.</source>
          <target state="needs-review-translation">Le fait d’appeler await sur une tâche dans une méthode JoinableTaskFactory.Run quand la tâche est initialisée en dehors du délégué peut entraîner des blocages.
=======
          <source>Calling await on a Task inside a JoinableTaskFactory.Run, when the task is initialized outside the delegate can cause potential deadlocks.
You can avoid this problem by ensuring the task is initialized within the delegate or by using JoinableTask instead of Task.</source>
          <target state="translated">Le fait d'appeler await sur une tâche dans une méthode JoinableTaskFactory.Run quand la tâche est initialisée en dehors du délégué peut entraîner des blocages.
>>>>>>> 96364981
Vous pouvez éviter ce problème en vérifiant que la tâche est initialisée dans le délégué ou en utilisant JoinableTask à la place de Task.</target>
          <note from="MultilingualUpdate" annotates="source" priority="2">Please verify the translation’s accuracy as the source string was updated after it was translated.</note>
        </trans-unit>
        <trans-unit id="VSTHRD003_Title" translate="yes" xml:space="preserve">
          <source>Avoid awaiting foreign Tasks</source>
          <target state="needs-review-translation">Éviter d’attendre des tâches non joignables dans des contextes de jointure</target>
          <note from="MultilingualUpdate" annotates="source" priority="2">Please verify the translation’s accuracy as the source string was updated after it was translated.</note>
        </trans-unit>
        <trans-unit id="VSTHRD011_MessageFormat" translate="yes" xml:space="preserve">
          <source>Lazy&lt;Task&lt;T&gt;&gt;.Value can deadlock.
Use AsyncLazy&lt;T&gt; instead.</source>
          <target state="translated">Lazy&lt;Task&lt;T&gt;&gt;.Value peut entraîner un blocage.
Utilisez AsyncLazy&lt;T&gt; à la place</target>
        </trans-unit>
        <trans-unit id="VSTHRD011_Title" translate="yes" xml:space="preserve">
          <source>Use AsyncLazy<it id="1" pos="open">&lt;T&gt;</it></source>
          <target state="translated">Utiliser AsyncLazy<it id="1" pos="open">&lt;T&gt;</it></target>
        </trans-unit>
        <trans-unit id="VSTHRD103_MessageFormat" translate="yes" xml:space="preserve">
          <source>{0} synchronously blocks. Await {1} instead.</source>
          <target state="translated">{0} bloque de façon synchrone. Attendez {1} à la place.</target>
        </trans-unit>
        <trans-unit id="VSTHRD103_MessageFormat_UseAwaitInstead" translate="yes" xml:space="preserve">
          <source>{0} synchronously blocks. Use await instead.</source>
          <target state="translated">{0} bloque de façon synchrone. Utilisez await à la place</target>
        </trans-unit>
        <trans-unit id="VSTHRD103_Title" translate="yes" xml:space="preserve">
          <source>Call async methods when in an async method</source>
          <target state="translated">Appeler des méthodes async dans une méthode async</target>
        </trans-unit>
        <trans-unit id="VSTHRD102_MessageFormat" translate="yes" xml:space="preserve">
          <source>Limit use of synchronously blocking method calls such as JoinableTaskFactory.Run or Task.Result to public entrypoint members where you must be synchronous. Using it for internal members can needlessly add synchronous frames between asynchronous frames, leading to threadpool exhaustion.</source>
          <target state="translated">Limitez l'utilisation des appels de méthode de blocage synchrones, comme JoinableTaskFactory.Run ou Task.Result, aux membres de point d’entrée publics où il est nécessaire d’être synchrone. Son utilisation pour des membres internes peut inutilement ajouter des frames synchrones entre les frames asynchrones, provoquant l'épuisement du pool de threads.</target>
        </trans-unit>
        <trans-unit id="VSTHRD102_Title" translate="yes" xml:space="preserve">
          <source>Implement internal logic asynchronously</source>
          <target state="translated">Implémenter la logique interne de façon asynchrone</target>
        </trans-unit>
        <trans-unit id="VSTHRD200_CodeFix_Title" translate="yes" xml:space="preserve">
          <source>Rename to {0}</source>
          <target state="translated">Renommer en {0}</target>
          <note from="MultilingualBuild" annotates="source" priority="2">{0} is a method name.</note>
        </trans-unit>
        <trans-unit id="VSTHRD200_MessageFormat" translate="yes" xml:space="preserve">
          <source>Use "Async" suffix in names of Task-returning methods.</source>
          <target state="translated">Utilisez le suffixe "Async" dans les noms des méthodes retournant Task.</target>
        </trans-unit>
        <trans-unit id="VSTHRD200_Title" translate="yes" xml:space="preserve">
          <source>Use "Async" suffix for async methods</source>
          <target state="translated">Utiliser le suffixe "Async" pour les méthodes asynchrones</target>
        </trans-unit>
        <trans-unit id="VSTHRD100_CodeFix_Title" translate="yes" xml:space="preserve">
          <source>Change return type to Task</source>
          <target state="translated">Remplacer le type de retour par Task</target>
          <note from="MultilingualBuild" annotates="source" priority="2">Task is a type name and should not be translated.</note>
        </trans-unit>
        <trans-unit id="VSTHRD105_MessageFormat" translate="yes" xml:space="preserve">
          <source>Avoid method overloads that assume TaskScheduler.Current. Use an overload that accepts a TaskScheduler and specify TaskScheduler.Default (or any other) explicitly.</source>
          <target state="translated">Évitez les surcharges de méthode qui optent par défaut pour TaskScheduler.Current. Utilisez une surcharge qui accepte un TaskScheduler et spécifiez TaskScheduler.Default (ou autre chose) de manière explicite.</target>
        </trans-unit>
        <trans-unit id="VSTHRD105_Title" translate="yes" xml:space="preserve">
          <source>Avoid method overloads that assume TaskScheduler.Current</source>
          <target state="translated">Éviter les surcharges de méthode qui optent par défaut pour TaskScheduler.Current</target>
        </trans-unit>
        <trans-unit id="VSTHRD012_MessageFormat" translate="yes" xml:space="preserve">
          <source>Provide an instance of JoinableTaskFactory in this call (or another overload) to avoid deadlocks with the main thread.</source>
          <target state="translated">Fournissez une instance de JoinableTaskFactory dans cet appel (ou une autre surcharge) pour éviter les blocages avec le même thread.</target>
        </trans-unit>
        <trans-unit id="VSTHRD012_Title" translate="yes" xml:space="preserve">
          <source>Provide JoinableTaskFactory where allowed</source>
          <target state="translated">Fournir JoinableTaskFactory quand autorisé</target>
        </trans-unit>
        <trans-unit id="VSTHRD104_MessageFormat" translate="yes" xml:space="preserve">
          <source>Expose an async version of this method that does not synchronously block. Then simplify this method to call that async method within a JoinableTaskFactory.Run delegate.</source>
          <target state="translated">Exposez une version asynchrone de cette méthode qui ne se bloque pas de manière synchrone. Ensuite, simplifiez cette méthode pour appeler cette méthode async dans un délégué JoinableTaskFactory.Run.</target>
        </trans-unit>
        <trans-unit id="VSTHRD104_Title" translate="yes" xml:space="preserve">
          <source>Offer async methods</source>
          <target state="translated">Offrir des méthodes async</target>
        </trans-unit>
        <trans-unit id="VSTHRD001_MessageFormat" translate="yes" xml:space="preserve">
          <source>Await JoinableTaskFactory.SwitchToMainThreadAsync() to switch to the UI thread instead of APIs that can deadlock or require specifying a priority.</source>
          <target state="translated">Attendez que JoinableTaskFactory.SwitchToMainThreadAsync() passe au thread d'interface utilisateur au lieu des API susceptibles de se bloquer ou de demander une priorité.</target>
        </trans-unit>
        <trans-unit id="VSTHRD001_Title" translate="yes" xml:space="preserve">
          <source>Avoid legacy thread switching APIs</source>
          <target state="translated">Éviter les API de commutation de thread héritées</target>
          <note from="MultilingualBuild" annotates="source" priority="2">thread switching APIs refers to Visual Studio SDK or .NET methods that can be used to switch threads, but are obsolete and should be avoided.</note>
        </trans-unit>
        <trans-unit id="VSTHRD107_MessageFormat" translate="yes" xml:space="preserve">
          <source>Missing await operator for "using" expression.</source>
          <target state="translated">Opérateur await manquant pour l’expression "using".</target>
          <note from="MultilingualBuild" annotates="source" priority="2">"await" and "using" are C# keywords and should not be translated.</note>
        </trans-unit>
        <trans-unit id="VSTHRD107_Title" translate="yes" xml:space="preserve">
          <source>Await Task within using expression</source>
          <target state="translated">Tâche Await dans l’expression using</target>
          <note from="MultilingualBuild" annotates="source" priority="2">"await Task" is a C# compound term, and "using" is a C# keyword. These should not be translated.</note>
        </trans-unit>
        <trans-unit id="VSTHRD107_CodeFix_Title" translate="yes" xml:space="preserve">
          <source>Await using expression</source>
          <target state="translated">Attendre l’expression using</target>
          <note from="MultilingualBuild" annotates="source" priority="2">"await" and "using" are C# keywords and should not be translated.</note>
        </trans-unit>
        <trans-unit id="VSTHRD002_CodeFix_Await_Title" translate="yes" xml:space="preserve">
          <source>Use await instead</source>
          <target state="translated">Utiliser await à la place</target>
          <note from="MultilingualBuild" annotates="source" priority="2">"await" is a C# keyword and should not be translated.</note>
        </trans-unit>
        <trans-unit id="VSTHRD108_MessageFormat" translate="yes" xml:space="preserve">
          <source>Thread affinity checks should be unconditional.</source>
          <target state="translated">Les vérifications d'affinité de thread doivent être inconditionnelles.</target>
        </trans-unit>
        <trans-unit id="VSTHRD108_Title" translate="yes" xml:space="preserve">
          <source>Assert thread affinity unconditionally</source>
          <target state="translated">Effectuer l'assertion de l'affinité de thread de manière inconditionnelle</target>
        </trans-unit>
        <trans-unit id="VSTHRD109_MessageFormat" translate="yes" xml:space="preserve">
          <source>Avoid throwing when not on the main thread while in an async or Task-returning method. Switch to the thread required instead.</source>
          <target state="translated">Évitez toute levée quand vous n'êtes pas sur the thread principal dans une méthode retournant async ou Task. Basculez plutôt sur le thread requis.</target>
        </trans-unit>
        <trans-unit id="VSTHRD109_Title" translate="yes" xml:space="preserve">
          <source>Switch instead of assert in async methods</source>
          <target state="translated">Basculer sur des méthodes async plutôt qu'assert</target>
        </trans-unit>
        <trans-unit id="VSTHRD010_MessageFormat_Sync" translate="yes" xml:space="preserve">
          <source>Accessing "{0}" should only be done on the main thread. Call {1}() first.</source>
          <target state="translated">L'accès à "{0}" doit être uniquement effectué sur le thread principal. Appelez d'abord {1}().</target>
          <note from="MultilingualBuild" annotates="source" priority="2">{0} is a type or member name and {1} is the name of a method that throws if not called from the main thread.</note>
        </trans-unit>
        <trans-unit id="VSTHRD010_MessageFormat_Async" translate="yes" xml:space="preserve">
          <source>Accessing "{0}" should only be done on the main thread. Await JoinableTaskFactory.SwitchToMainThreadAsync() first.</source>
          <target state="translated">L'accès à "{0}" doit être uniquement effectué sur le thread principal. Attendez d'abord JoinableTaskFactory.SwitchToMainThreadAsync().</target>
          <note from="MultilingualBuild" annotates="source" priority="2">{0} is a type or member name.</note>
        </trans-unit>
        <trans-unit id="VSTHRD004_MessageFormat" translate="yes" xml:space="preserve">
          <source>Calls to JoinableTaskFactory.SwitchToMainThreadAsync() must be awaited.</source>
          <target state="translated">Vous devez attendre les appels à JoinableTaskFactory.SwitchToMainThreadAsync().</target>
        </trans-unit>
        <trans-unit id="VSTHRD004_Title" translate="yes" xml:space="preserve">
          <source>Await SwitchToMainThreadAsync</source>
          <target state="translated">Attendre SwitchToMainThreadAsync</target>
          <note from="MultilingualBuild" annotates="source" priority="2">Do not translate either of these. The first is a keyword, the second is a method name.</note>
        </trans-unit>
        <trans-unit id="VSTHRD110_MessageFormat" translate="yes" xml:space="preserve">
          <source>Observe the awaitable result of this method call by awaiting it, assigning to a variable, or passing it to another method.</source>
          <target state="translated">Observez le résultat pouvant être attendu de cet appel de méthode en l'attendant, en l'assignant à une variable ou en le passant à une autre méthode.</target>
        </trans-unit>
        <trans-unit id="VSTHRD110_Title" translate="yes" xml:space="preserve">
          <source>Observe result of async calls</source>
          <target state="translated">Observer le résultat des appels async</target>
        </trans-unit>
        <trans-unit id="VSTHRD011b_MessageFormat" translate="yes" xml:space="preserve">
          <source>Invoking or blocking on async code in a Lazy<it id="1" pos="open">&lt;T&gt;</it> value factory can deadlock.
Use AsyncLazy<it id="2" pos="open">&lt;T&gt;</it> instead.</source>
          <target state="translated">Les appels ou blocages sur le code async dans une fabrique de valeurs Lazy<it id="1" pos="open">&lt;T&gt;</it> peuvent faire l'objet d'un interblocage.
Utilisez plutôt AsyncLazy<it id="2" pos="open">&lt;T&gt;</it>.</target>
        </trans-unit>
      </group>
    </body>
  </file>
</xliff><|MERGE_RESOLUTION|>--- conflicted
+++ resolved
@@ -58,15 +58,9 @@
           <target state="translated">Utiliser InvokeAsync pour déclencher des événements async</target>
         </trans-unit>
         <trans-unit id="VSTHRD003_MessageFormat" translate="yes" xml:space="preserve">
-<<<<<<< HEAD
           <source>Calling await on a Task when the task is initialized in another context can cause potential deadlocks.
 You can avoid this problem by ensuring the task is initialized within the same method or by using JoinableTask instead of Task.</source>
           <target state="needs-review-translation">Le fait d’appeler await sur une tâche dans une méthode JoinableTaskFactory.Run quand la tâche est initialisée en dehors du délégué peut entraîner des blocages.
-=======
-          <source>Calling await on a Task inside a JoinableTaskFactory.Run, when the task is initialized outside the delegate can cause potential deadlocks.
-You can avoid this problem by ensuring the task is initialized within the delegate or by using JoinableTask instead of Task.</source>
-          <target state="translated">Le fait d'appeler await sur une tâche dans une méthode JoinableTaskFactory.Run quand la tâche est initialisée en dehors du délégué peut entraîner des blocages.
->>>>>>> 96364981
 Vous pouvez éviter ce problème en vérifiant que la tâche est initialisée dans le délégué ou en utilisant JoinableTask à la place de Task.</target>
           <note from="MultilingualUpdate" annotates="source" priority="2">Please verify the translation’s accuracy as the source string was updated after it was translated.</note>
         </trans-unit>
