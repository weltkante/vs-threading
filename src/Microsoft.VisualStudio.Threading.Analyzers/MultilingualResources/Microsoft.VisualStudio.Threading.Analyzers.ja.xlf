--- conflicted
+++ resolved
@@ -58,15 +58,9 @@
           <target state="translated">InvokeAsync を使用して非同期イベントを発生させる</target>
         </trans-unit>
         <trans-unit id="VSTHRD003_MessageFormat" translate="yes" xml:space="preserve">
-<<<<<<< HEAD
           <source>Calling await on a Task when the task is initialized in another context can cause potential deadlocks.
 You can avoid this problem by ensuring the task is initialized within the same method or by using JoinableTask instead of Task.</source>
           <target state="needs-review-translation">タスクがデリゲート外部で初期化されている場合、JoinableTaskFactory.Run 内の Task で Await を呼び出すと、デッドロックが引き起こされる可能性があります。
-=======
-          <source>Calling await on a Task inside a JoinableTaskFactory.Run, when the task is initialized outside the delegate can cause potential deadlocks.
-You can avoid this problem by ensuring the task is initialized within the delegate or by using JoinableTask instead of Task.</source>
-          <target state="translated">タスクがデリゲート外部で初期化されている場合、JoinableTaskFactory.Run 内の Task で await を呼び出すと、デッドロックが引き起こされる可能性があります。
->>>>>>> 96364981
 この問題は、タスクが確実にデリゲート内で初期化されるようにするか、Task の代わりに JoinableTask を使用することによって回避できます。</target>
           <note from="MultilingualUpdate" annotates="source" priority="2">Please verify the translation’s accuracy as the source string was updated after it was translated.</note>
         </trans-unit>
