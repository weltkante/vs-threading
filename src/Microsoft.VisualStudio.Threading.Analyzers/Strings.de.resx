﻿<?xml version="1.0" encoding="utf-8"?>
<root>
  <resheader name="resmimetype">
    <value>text/microsoft-resx</value>
  </resheader>
  <resheader name="version">
    <value>2.0</value>
  </resheader>
  <resheader name="reader">
    <value>System.Resources.ResXResourceReader, System.Windows.Forms, Version=4.0.0.0, Culture=neutral, PublicKeyToken=b77a5c561934e089</value>
  </resheader>
  <resheader name="writer">
    <value>System.Resources.ResXResourceWriter, System.Windows.Forms, Version=4.0.0.0, Culture=neutral, PublicKeyToken=b77a5c561934e089</value>
  </resheader>
  <data name="AwaitXInstead" xml:space="preserve">
    <value>Stattdessen auf {0} warten</value>
    <comment>"await" is a C# keyword and should not be translated.
{0} is a method name.</comment>
  </data>
  <data name="UseAwaitInstead" xml:space="preserve">
    <value>Stattdessen "await" verwenden</value>
    <comment>"await" is a C# keyword and should not be translated.</comment>
  </data>
<<<<<<< HEAD
  <data name="VSTHRD002_MessageFormat" xml:space="preserve">
    <value>Synchrone warten auf Aufgaben oder Awaiters ist gefährlich und kann dazu führen, dass tote sperren. Bitte beachten Sie die folgenden Optionen: 1) wechseln Sie zur asynchronen warten, wenn der Anrufer bereits eine "Async"-Methode. (2) Änderung die Kette der Anrufer "Async" Methoden, und dann ändern Sie diesen Code asynchron zu erwarten. (3) verwenden Sie JoinableTaskFactory.Run() auf die Aufgaben oder Awaiters warten. Siehe http://blogs.msdn.com/b/andrewarnottms/archive/2014/05/07/asynchronous-and-multithreaded-programming-within-vs-using-the-joinabletaskfactory.aspx für mehr Info.</value>
    <comment>"await" is a C# keyword and should not be translated.</comment>
  </data>
  <data name="VSTHRD002_Title" xml:space="preserve">
    <value>Synchrone warten auf Aufgaben oder Awaiters ist gefährlich und kann dazu führen, dass tote sperren.</value>
  </data>
  <data name="VSTHRD010_MessageFormat" xml:space="preserve">
    <value>Visual Studio Service "{0}" sollte ausdrücklich auf Haupt-Thread verwendet werden. 
Entweder überprüfen Sie bitte der aktuelle Thread ist Haupt-Thread oder Switch zu Haupt-Thread asynchron. 
1) APIs für den aktuellen Thread zu überprüfen ist Haupt-Thread: ThreadHelper.ThrowIfNotOnUIThread() oder IThreadHandling.VerifyOnUIThread(). 
2) APIs, wechseln Sie zu Haupt thread asynchron: JoinableTaskFactory.SwitchToMainThreadAsync() oder IThreadHandling.SwitchToUIThread(). Siehe 
, http://blogs.msdn.com/b/andrewarnottms/archive/2014/05/07/asynchronous-and-multithreaded-programming-within-vs-using-the-joinabletaskfactory.aspx für mehr Info.</value>
  </data>
  <data name="VSTHRD010_Title" xml:space="preserve">
    <value>Visual Studio-Dienst sollte explizit auf Haupt-Thread verwendet werden.</value>
  </data>
  <data name="VSTHRD100_MessageFormat" xml:space="preserve">
    <value>Vermeiden Sie Async Void-Methode, weil Ausnahmen geworfen aus einer Async-Void-Methode direkt auf den SynchronizationContext erhöht werden und den Prozess stürzt ab. Siehe 
, https://msdn.microsoft.com/en-us/magazine/jj991977.aspx für mehr Info.</value>
    <comment>"async void" is a pair of C# keywords. Do not translate them.</comment>
  </data>
  <data name="VSTHRD100_Title" xml:space="preserve">
    <value>Vermeiden Sie leere Async-Methode.</value>
    <comment>"async void" is a pair of C# keywords. Do not translate them.</comment>
  </data>
  <data name="VSTHRD101_MessageFormat" xml:space="preserve">
    <value>Vermeiden Sie die Verwendung von Async Lambda als nichtig zurückkehrenden Delegattyp weil Ausnahmen aus einer asynchronen Lambda wieder nichtig geworfen direkt auf den SynchronizationContext angehoben werden werden und den Prozess stürzt. Siehe 
, https://msdn.microsoft.com/en-us/magazine/jj991977.aspx für mehr Info.</value>
    <comment>"void" is a C# keyword and should not be translated.</comment>
  </data>
  <data name="VSTHRD101_Title" xml:space="preserve">
    <value>Async Lambda wird als nichtig zurückkehrenden Delegattyp verwendet.</value>
  </data>
  <data name="VSTHRD106_MessageFormat" xml:space="preserve">
    <value>AsyncEventHandler-Delegaten sollte über die Erweiterungsmethode aufgerufen, die "TplExtensions.InvokeAsync()" in Microsoft.VisualStudio.Threading Assembly definiert.</value>
  </data>
  <data name="VSTHRD106_Title" xml:space="preserve">
    <value>AsyncEventHandler-Delegaten sollte über die Erweiterungsmethode aufgerufen, die "TplExtensions.InvokeAsync()" in Microsoft.VisualStudio.Threading Assembly definiert.</value>
  </data>
  <data name="VSTHRD003_MessageFormat" xml:space="preserve">
    <value>Berufung auf eine Aufgabe innerhalb einer JoinableTaskFactory.Run erwarten wenn die Aufgabe außerhalb der Delegat initialisiert wird mögliche Deadlocks verursachen kann. 
Sie können dieses Problem vermeiden, indem sichergestellt wird, dass die Aufgabe innerhalb der Delegat initialisiert wird oder indem Sie JoinableTask anstelle von Aufgabe.</value>
  </data>
  <data name="VSTHRD003_Title" xml:space="preserve">
    <value>Vermeiden Sie Berufung Aufgabe innerhalb "JoinableTaskFactory.Run" Delegaten erwarten, wenn Aufgabe außerhalb der Delegat, der mögliche Deadlocks zu vermeiden definiert ist.</value>
  </data>
  <data name="VSTHRD011_MessageFormat" xml:space="preserve">
    <value>Rufen faul&lt;Task&lt;T&gt;&gt;. Wert kann einen deadlock, wenn die Wert-Fabrik bereits gestartet wurde. 
AsyncLazy&lt;T&gt; sollten Sie stattdessen verwenden.</value>
  </data>
  <data name="VSTHRD011_Title" xml:space="preserve">
    <value>Vermeiden Sie die Verwendung Lazy &lt;T&gt;  , wo T ist eine Aufgabe.</value>
  </data>
  <data name="VSTHRD103_MessageFormat" xml:space="preserve">
    <value>Das {0}-Mitglied blockiert synchron. Rufen Sie stattdessen {1} und warten auf das Ergebnis.</value>
  </data>
  <data name="VSTHRD103_MessageFormat_UseAwaitInstead" xml:space="preserve">
    <value>Das {0}-Mitglied blockiert synchron. Verwenden stattdessen erwarten.</value>
  </data>
  <data name="VSTHRD103_Title" xml:space="preserve">
    <value>Rufen Sie "awaitable" Alternativen bei einer Async-Methode.</value>
  </data>
  <data name="VSTHRD102_MessageFormat" xml:space="preserve">
    <value>Limit Nutzung der synchron blockiert Methodenaufrufe wie JoinableTaskFactory.Run oder Task.Result an öffentlichen Entrypoint Mitglieder wo Sie synchron sein müssen. Benutze es für interne Member kann synchrone Frames zwischen asynchronen Rahmen, führt bis zur Erschöpfung Threadpool unnötig hinzufügen.</value>
  </data>
  <data name="VSTHRD102_Title" xml:space="preserve">
    <value>Synchrone Blöcke in nicht-öffentlichen Methoden zu vermeiden.</value>
  </data>
  <data name="VSTHRD200_CodeFix_Title" xml:space="preserve">
    <value>Benennen Sie in {0}.</value>
    <comment>{0} is a method name.</comment>
  </data>
  <data name="VSTHRD200_MessageFormat" xml:space="preserve">
    <value>Verwenden Sie "Async" Suffix im Methodennamen Aufgabe zurückkehren.</value>
  </data>
  <data name="VSTHRD200_Title" xml:space="preserve">
    <value>Verwenden Sie "Async" Suffix im Methodennamen Aufgabe zurückkehren.</value>
  </data>
  <data name="VSTHRD105_MessageFormat" xml:space="preserve">
    <value>Vermeiden Sie Methodenüberladungen, die TaskScheduler.Current zu übernehmen. Verwenden Sie eine Überladung, die ein TaskScheduler akzeptiert und geben Sie TaskScheduler.Default (oder irgendeine andere an) explizit.</value>
  </data>
  <data name="VSTHRD105_Title" xml:space="preserve">
    <value>Vermeiden Sie Methodenüberladungen, die TaskScheduler.Current übernehmen</value>
  </data>
  <data name="VSTHRD100_CodeFix_Title" xml:space="preserve">
    <value>Änderung Rückgabetyp Aufgabe</value>
=======
  <data name="VSSDK001_MessageFormat" xml:space="preserve">
    <value>Das synchrone Warten auf Tasks oder Awaiters führt unter Umständen zu Deadlocks. Verwenden Sie stattdessen JoinableTaskFactory.Run.</value>
    <comment>"await" is a C# keyword and should not be translated.</comment>
  </data>
  <data name="VSSDK001_Title" xml:space="preserve">
    <value>Problematische synchrone Wartevorgänge vermeiden</value>
  </data>
  <data name="VSSDK002_MessageFormat" xml:space="preserve">
    <value>Der Visual Studio-Dienst "{0}" sollte explizit im Hauptthread verwendet werden. 
Rufen Sie ThreadHelper.ThrowIfNotOnUIThread() auf, oder warten Sie zuerst auf JoinableTaskFactory.SwitchToMainThreadAsync().</value>
  </data>
  <data name="VSSDK002_Title" xml:space="preserve">
    <value>VS-Dienste aus dem UI-Thread verwenden</value>
  </data>
  <data name="VSSDK003_MessageFormat" xml:space="preserve">
    <value>Vermeiden Sie "async void"-Methoden, da Ausnahmen, die nicht von der Methode verarbeitet werden, zu einem Absturz des Prozesses führen.</value>
    <comment>"async void" is a pair of C# keywords. Do not translate them.</comment>
  </data>
  <data name="VSSDK003_Title" xml:space="preserve">
    <value>"async void"-Methoden vermeiden</value>
    <comment>"async void" is a pair of C# keywords. Do not translate them.</comment>
  </data>
  <data name="VSSDK004_MessageFormat" xml:space="preserve">
    <value>Vermeiden Sie die Verwendung von Async Lambda für einen "void" zurückgebenden Delegattypen, da Ausnahmen, die nicht vom Delegaten verarbeitet werden, zu einem Absturz des Prozesses führen.</value>
    <comment>"void" is a C# keyword and should not be translated.</comment>
  </data>
  <data name="VSSDK004_Title" xml:space="preserve">
    <value>Nicht unterstützte asynchrone Delegaten vermeiden</value>
  </data>
  <data name="VSSDK005_MessageFormat" xml:space="preserve">
    <value>AsyncEventHandler-Delegaten müssen über die Erweiterungsmethode "TplExtensions.InvokeAsync()", die in der Microsoft.VisualStudio.Threading-Assembly definiert ist, aufgerufen werden.</value>
  </data>
  <data name="VSSDK005_Title" xml:space="preserve">
    <value>InvokeAsync zum Auslösen asynchroner Ereignisse verwenden</value>
  </data>
  <data name="VSSDK006_MessageFormat" xml:space="preserve">
    <value>Das Aufrufen von "await" für einen Task innerhalb von JoinableTaskFactory.Run führt unter Umständen zu Deadlocks, wenn der Task außerhalb des Delegaten initialisiert wird.
Sie können dies vermeiden, indem Sie sicherstellen, dass der Task innerhalb des Delegaten initialisiert wird, oder JoinableTask anstelle von Task verwenden.</value>
  </data>
  <data name="VSSDK006_Title" xml:space="preserve">
    <value>Warten auf Tasks, für die kein Beitritt möglich ist, in Join-Kontexten vermeiden</value>
  </data>
  <data name="VSSDK007_MessageFormat" xml:space="preserve">
    <value>Lazy&lt;Task&lt;T&gt;&gt;.Value führt unter Umständen zu einem Deadlock.
Verwenden Sie stattdessen AsyncLazy&lt;T&gt;.</value>
  </data>
  <data name="VSSDK007_Title" xml:space="preserve">
    <value>Die Verwendung von Lazy&lt;T&gt; vermeiden, wenn T ein Task&lt;T2&gt; ist</value>
  </data>
  <data name="VSSDK008_MessageFormat" xml:space="preserve">
    <value>{0} synchron blockiert. Warten Sie stattdessen auf {1}.</value>
  </data>
  <data name="VSSDK008_MessageFormat_UseAwaitInstead" xml:space="preserve">
    <value>{0} synchron blockiert. Verwenden Sie stattdessen "await".</value>
  </data>
  <data name="VSSDK008_Title" xml:space="preserve">
    <value>Asynchrone Methoden in einer asynchronen Methode aufrufen</value>
  </data>
  <data name="VSSDK009_MessageFormat" xml:space="preserve">
    <value>Beschränken Sie die Verwendung synchron blockierender Methodenaufrufe wie JoinableTaskFactory.Run oder Task.Result auf öffentliche Einstiegspunktmitglieder, bei denen Sie synchron sein müssen. Wenn Sie sie für interne Mitglieder verwenden, werden asynchronen Frames unter Umständen unnötigerweise synchrone Frames hinzugefügt, was zu einer Auslastung des Threadpools führt.</value>
  </data>
  <data name="VSSDK009_Title" xml:space="preserve">
    <value>Interne Logik asynchron implementieren</value>
  </data>
  <data name="VSSDK010_CodeFix_Title" xml:space="preserve">
    <value>In {0} umbenennen</value>
    <comment>{0} is a method name.</comment>
  </data>
  <data name="VSSDK010_MessageFormat" xml:space="preserve">
    <value>Verwenden Sie das Suffix "Async" in Namen von Methoden, die Tasks zurückgeben.</value>
  </data>
  <data name="VSSDK010_Title" xml:space="preserve">
    <value>Verwenden Sie das Suffix "Async" für asynchrone Methoden</value>
  </data>
  <data name="VSSDK011_MessageFormat" xml:space="preserve">
    <value>Vermeiden Sie Methodenüberladungen, die TaskScheduler.Current annehmen. Verwenden Sie eine Überladung, die einen TaskScheduler akzeptiert, und geben Sie explizit TaskScheduler.Default (o. a.) an.</value>
  </data>
  <data name="VSSDK011_Title" xml:space="preserve">
    <value>Methodenüberladungen, die TaskScheduler.Current annehmen, vermeiden</value>
  </data>
  <data name="VSSDK003_CodeFix_Title" xml:space="preserve">
    <value>Rückgabetyp in Task ändern</value>
>>>>>>> e512abc0
    <comment>Task is a type name and should not be translated.</comment>
  </data>
</root><|MERGE_RESOLUTION|>--- conflicted
+++ resolved
@@ -21,178 +21,88 @@
     <value>Stattdessen "await" verwenden</value>
     <comment>"await" is a C# keyword and should not be translated.</comment>
   </data>
-<<<<<<< HEAD
   <data name="VSTHRD002_MessageFormat" xml:space="preserve">
-    <value>Synchrone warten auf Aufgaben oder Awaiters ist gefährlich und kann dazu führen, dass tote sperren. Bitte beachten Sie die folgenden Optionen: 1) wechseln Sie zur asynchronen warten, wenn der Anrufer bereits eine "Async"-Methode. (2) Änderung die Kette der Anrufer "Async" Methoden, und dann ändern Sie diesen Code asynchron zu erwarten. (3) verwenden Sie JoinableTaskFactory.Run() auf die Aufgaben oder Awaiters warten. Siehe http://blogs.msdn.com/b/andrewarnottms/archive/2014/05/07/asynchronous-and-multithreaded-programming-within-vs-using-the-joinabletaskfactory.aspx für mehr Info.</value>
+    <value>Das synchrone Warten auf Tasks oder Awaiters führt unter Umständen zu Deadlocks. Verwenden Sie stattdessen JoinableTaskFactory.Run.</value>
     <comment>"await" is a C# keyword and should not be translated.</comment>
   </data>
   <data name="VSTHRD002_Title" xml:space="preserve">
-    <value>Synchrone warten auf Aufgaben oder Awaiters ist gefährlich und kann dazu führen, dass tote sperren.</value>
+    <value>Problematische synchrone Wartevorgänge vermeiden</value>
   </data>
   <data name="VSTHRD010_MessageFormat" xml:space="preserve">
-    <value>Visual Studio Service "{0}" sollte ausdrücklich auf Haupt-Thread verwendet werden. 
-Entweder überprüfen Sie bitte der aktuelle Thread ist Haupt-Thread oder Switch zu Haupt-Thread asynchron. 
-1) APIs für den aktuellen Thread zu überprüfen ist Haupt-Thread: ThreadHelper.ThrowIfNotOnUIThread() oder IThreadHandling.VerifyOnUIThread(). 
-2) APIs, wechseln Sie zu Haupt thread asynchron: JoinableTaskFactory.SwitchToMainThreadAsync() oder IThreadHandling.SwitchToUIThread(). Siehe 
-, http://blogs.msdn.com/b/andrewarnottms/archive/2014/05/07/asynchronous-and-multithreaded-programming-within-vs-using-the-joinabletaskfactory.aspx für mehr Info.</value>
+    <value>Der Visual Studio-Dienst "{0}" sollte explizit im Hauptthread verwendet werden. 
+Rufen Sie ThreadHelper.ThrowIfNotOnUIThread() auf, oder warten Sie zuerst auf JoinableTaskFactory.SwitchToMainThreadAsync().</value>
   </data>
   <data name="VSTHRD010_Title" xml:space="preserve">
-    <value>Visual Studio-Dienst sollte explizit auf Haupt-Thread verwendet werden.</value>
+    <value>VS-Dienste aus dem UI-Thread verwenden</value>
   </data>
   <data name="VSTHRD100_MessageFormat" xml:space="preserve">
-    <value>Vermeiden Sie Async Void-Methode, weil Ausnahmen geworfen aus einer Async-Void-Methode direkt auf den SynchronizationContext erhöht werden und den Prozess stürzt ab. Siehe 
-, https://msdn.microsoft.com/en-us/magazine/jj991977.aspx für mehr Info.</value>
+    <value>Vermeiden Sie "async void"-Methoden, da Ausnahmen, die nicht von der Methode verarbeitet werden, zu einem Absturz des Prozesses führen.</value>
     <comment>"async void" is a pair of C# keywords. Do not translate them.</comment>
   </data>
   <data name="VSTHRD100_Title" xml:space="preserve">
-    <value>Vermeiden Sie leere Async-Methode.</value>
+    <value>"async void"-Methoden vermeiden</value>
     <comment>"async void" is a pair of C# keywords. Do not translate them.</comment>
   </data>
   <data name="VSTHRD101_MessageFormat" xml:space="preserve">
-    <value>Vermeiden Sie die Verwendung von Async Lambda als nichtig zurückkehrenden Delegattyp weil Ausnahmen aus einer asynchronen Lambda wieder nichtig geworfen direkt auf den SynchronizationContext angehoben werden werden und den Prozess stürzt. Siehe 
-, https://msdn.microsoft.com/en-us/magazine/jj991977.aspx für mehr Info.</value>
+    <value>Vermeiden Sie die Verwendung von Async Lambda für einen "void" zurückgebenden Delegattypen, da Ausnahmen, die nicht vom Delegaten verarbeitet werden, zu einem Absturz des Prozesses führen.</value>
     <comment>"void" is a C# keyword and should not be translated.</comment>
   </data>
   <data name="VSTHRD101_Title" xml:space="preserve">
-    <value>Async Lambda wird als nichtig zurückkehrenden Delegattyp verwendet.</value>
+    <value>Nicht unterstützte asynchrone Delegaten vermeiden</value>
   </data>
   <data name="VSTHRD106_MessageFormat" xml:space="preserve">
-    <value>AsyncEventHandler-Delegaten sollte über die Erweiterungsmethode aufgerufen, die "TplExtensions.InvokeAsync()" in Microsoft.VisualStudio.Threading Assembly definiert.</value>
+    <value>AsyncEventHandler-Delegaten müssen über die Erweiterungsmethode "TplExtensions.InvokeAsync()", die in der Microsoft.VisualStudio.Threading-Assembly definiert ist, aufgerufen werden.</value>
   </data>
   <data name="VSTHRD106_Title" xml:space="preserve">
-    <value>AsyncEventHandler-Delegaten sollte über die Erweiterungsmethode aufgerufen, die "TplExtensions.InvokeAsync()" in Microsoft.VisualStudio.Threading Assembly definiert.</value>
+    <value>InvokeAsync zum Auslösen asynchroner Ereignisse verwenden</value>
   </data>
   <data name="VSTHRD003_MessageFormat" xml:space="preserve">
-    <value>Berufung auf eine Aufgabe innerhalb einer JoinableTaskFactory.Run erwarten wenn die Aufgabe außerhalb der Delegat initialisiert wird mögliche Deadlocks verursachen kann. 
-Sie können dieses Problem vermeiden, indem sichergestellt wird, dass die Aufgabe innerhalb der Delegat initialisiert wird oder indem Sie JoinableTask anstelle von Aufgabe.</value>
+    <value>Das Aufrufen von "await" für einen Task innerhalb von JoinableTaskFactory.Run führt unter Umständen zu Deadlocks, wenn der Task außerhalb des Delegaten initialisiert wird.
+Sie können dies vermeiden, indem Sie sicherstellen, dass der Task innerhalb des Delegaten initialisiert wird, oder JoinableTask anstelle von Task verwenden.</value>
   </data>
   <data name="VSTHRD003_Title" xml:space="preserve">
-    <value>Vermeiden Sie Berufung Aufgabe innerhalb "JoinableTaskFactory.Run" Delegaten erwarten, wenn Aufgabe außerhalb der Delegat, der mögliche Deadlocks zu vermeiden definiert ist.</value>
+    <value>Warten auf Tasks, für die kein Beitritt möglich ist, in Join-Kontexten vermeiden</value>
   </data>
   <data name="VSTHRD011_MessageFormat" xml:space="preserve">
-    <value>Rufen faul&lt;Task&lt;T&gt;&gt;. Wert kann einen deadlock, wenn die Wert-Fabrik bereits gestartet wurde. 
-AsyncLazy&lt;T&gt; sollten Sie stattdessen verwenden.</value>
+    <value>Lazy&lt;Task&lt;T&gt;&gt;.Value führt unter Umständen zu einem Deadlock.
+Verwenden Sie stattdessen AsyncLazy&lt;T&gt;.</value>
   </data>
   <data name="VSTHRD011_Title" xml:space="preserve">
-    <value>Vermeiden Sie die Verwendung Lazy &lt;T&gt;  , wo T ist eine Aufgabe.</value>
+    <value>Die Verwendung von Lazy&lt;T&gt; vermeiden, wenn T ein Task&lt;T2&gt; ist</value>
   </data>
   <data name="VSTHRD103_MessageFormat" xml:space="preserve">
-    <value>Das {0}-Mitglied blockiert synchron. Rufen Sie stattdessen {1} und warten auf das Ergebnis.</value>
+    <value>{0} synchron blockiert. Warten Sie stattdessen auf {1}.</value>
   </data>
   <data name="VSTHRD103_MessageFormat_UseAwaitInstead" xml:space="preserve">
-    <value>Das {0}-Mitglied blockiert synchron. Verwenden stattdessen erwarten.</value>
+    <value>{0} synchron blockiert. Verwenden Sie stattdessen "await".</value>
   </data>
   <data name="VSTHRD103_Title" xml:space="preserve">
-    <value>Rufen Sie "awaitable" Alternativen bei einer Async-Methode.</value>
+    <value>Asynchrone Methoden in einer asynchronen Methode aufrufen</value>
   </data>
   <data name="VSTHRD102_MessageFormat" xml:space="preserve">
-    <value>Limit Nutzung der synchron blockiert Methodenaufrufe wie JoinableTaskFactory.Run oder Task.Result an öffentlichen Entrypoint Mitglieder wo Sie synchron sein müssen. Benutze es für interne Member kann synchrone Frames zwischen asynchronen Rahmen, führt bis zur Erschöpfung Threadpool unnötig hinzufügen.</value>
+    <value>Beschränken Sie die Verwendung synchron blockierender Methodenaufrufe wie JoinableTaskFactory.Run oder Task.Result auf öffentliche Einstiegspunktmitglieder, bei denen Sie synchron sein müssen. Wenn Sie sie für interne Mitglieder verwenden, werden asynchronen Frames unter Umständen unnötigerweise synchrone Frames hinzugefügt, was zu einer Auslastung des Threadpools führt.</value>
   </data>
   <data name="VSTHRD102_Title" xml:space="preserve">
-    <value>Synchrone Blöcke in nicht-öffentlichen Methoden zu vermeiden.</value>
+    <value>Interne Logik asynchron implementieren</value>
   </data>
   <data name="VSTHRD200_CodeFix_Title" xml:space="preserve">
-    <value>Benennen Sie in {0}.</value>
+    <value>In {0} umbenennen</value>
     <comment>{0} is a method name.</comment>
   </data>
   <data name="VSTHRD200_MessageFormat" xml:space="preserve">
-    <value>Verwenden Sie "Async" Suffix im Methodennamen Aufgabe zurückkehren.</value>
+    <value>Verwenden Sie das Suffix "Async" in Namen von Methoden, die Tasks zurückgeben.</value>
   </data>
   <data name="VSTHRD200_Title" xml:space="preserve">
-    <value>Verwenden Sie "Async" Suffix im Methodennamen Aufgabe zurückkehren.</value>
+    <value>Verwenden Sie das Suffix "Async" für asynchrone Methoden</value>
   </data>
   <data name="VSTHRD105_MessageFormat" xml:space="preserve">
-    <value>Vermeiden Sie Methodenüberladungen, die TaskScheduler.Current zu übernehmen. Verwenden Sie eine Überladung, die ein TaskScheduler akzeptiert und geben Sie TaskScheduler.Default (oder irgendeine andere an) explizit.</value>
+    <value>Vermeiden Sie Methodenüberladungen, die TaskScheduler.Current annehmen. Verwenden Sie eine Überladung, die einen TaskScheduler akzeptiert, und geben Sie explizit TaskScheduler.Default (o. a.) an.</value>
   </data>
   <data name="VSTHRD105_Title" xml:space="preserve">
-    <value>Vermeiden Sie Methodenüberladungen, die TaskScheduler.Current übernehmen</value>
+    <value>Methodenüberladungen, die TaskScheduler.Current annehmen, vermeiden</value>
   </data>
   <data name="VSTHRD100_CodeFix_Title" xml:space="preserve">
-    <value>Änderung Rückgabetyp Aufgabe</value>
-=======
-  <data name="VSSDK001_MessageFormat" xml:space="preserve">
-    <value>Das synchrone Warten auf Tasks oder Awaiters führt unter Umständen zu Deadlocks. Verwenden Sie stattdessen JoinableTaskFactory.Run.</value>
-    <comment>"await" is a C# keyword and should not be translated.</comment>
-  </data>
-  <data name="VSSDK001_Title" xml:space="preserve">
-    <value>Problematische synchrone Wartevorgänge vermeiden</value>
-  </data>
-  <data name="VSSDK002_MessageFormat" xml:space="preserve">
-    <value>Der Visual Studio-Dienst "{0}" sollte explizit im Hauptthread verwendet werden. 
-Rufen Sie ThreadHelper.ThrowIfNotOnUIThread() auf, oder warten Sie zuerst auf JoinableTaskFactory.SwitchToMainThreadAsync().</value>
-  </data>
-  <data name="VSSDK002_Title" xml:space="preserve">
-    <value>VS-Dienste aus dem UI-Thread verwenden</value>
-  </data>
-  <data name="VSSDK003_MessageFormat" xml:space="preserve">
-    <value>Vermeiden Sie "async void"-Methoden, da Ausnahmen, die nicht von der Methode verarbeitet werden, zu einem Absturz des Prozesses führen.</value>
-    <comment>"async void" is a pair of C# keywords. Do not translate them.</comment>
-  </data>
-  <data name="VSSDK003_Title" xml:space="preserve">
-    <value>"async void"-Methoden vermeiden</value>
-    <comment>"async void" is a pair of C# keywords. Do not translate them.</comment>
-  </data>
-  <data name="VSSDK004_MessageFormat" xml:space="preserve">
-    <value>Vermeiden Sie die Verwendung von Async Lambda für einen "void" zurückgebenden Delegattypen, da Ausnahmen, die nicht vom Delegaten verarbeitet werden, zu einem Absturz des Prozesses führen.</value>
-    <comment>"void" is a C# keyword and should not be translated.</comment>
-  </data>
-  <data name="VSSDK004_Title" xml:space="preserve">
-    <value>Nicht unterstützte asynchrone Delegaten vermeiden</value>
-  </data>
-  <data name="VSSDK005_MessageFormat" xml:space="preserve">
-    <value>AsyncEventHandler-Delegaten müssen über die Erweiterungsmethode "TplExtensions.InvokeAsync()", die in der Microsoft.VisualStudio.Threading-Assembly definiert ist, aufgerufen werden.</value>
-  </data>
-  <data name="VSSDK005_Title" xml:space="preserve">
-    <value>InvokeAsync zum Auslösen asynchroner Ereignisse verwenden</value>
-  </data>
-  <data name="VSSDK006_MessageFormat" xml:space="preserve">
-    <value>Das Aufrufen von "await" für einen Task innerhalb von JoinableTaskFactory.Run führt unter Umständen zu Deadlocks, wenn der Task außerhalb des Delegaten initialisiert wird.
-Sie können dies vermeiden, indem Sie sicherstellen, dass der Task innerhalb des Delegaten initialisiert wird, oder JoinableTask anstelle von Task verwenden.</value>
-  </data>
-  <data name="VSSDK006_Title" xml:space="preserve">
-    <value>Warten auf Tasks, für die kein Beitritt möglich ist, in Join-Kontexten vermeiden</value>
-  </data>
-  <data name="VSSDK007_MessageFormat" xml:space="preserve">
-    <value>Lazy&lt;Task&lt;T&gt;&gt;.Value führt unter Umständen zu einem Deadlock.
-Verwenden Sie stattdessen AsyncLazy&lt;T&gt;.</value>
-  </data>
-  <data name="VSSDK007_Title" xml:space="preserve">
-    <value>Die Verwendung von Lazy&lt;T&gt; vermeiden, wenn T ein Task&lt;T2&gt; ist</value>
-  </data>
-  <data name="VSSDK008_MessageFormat" xml:space="preserve">
-    <value>{0} synchron blockiert. Warten Sie stattdessen auf {1}.</value>
-  </data>
-  <data name="VSSDK008_MessageFormat_UseAwaitInstead" xml:space="preserve">
-    <value>{0} synchron blockiert. Verwenden Sie stattdessen "await".</value>
-  </data>
-  <data name="VSSDK008_Title" xml:space="preserve">
-    <value>Asynchrone Methoden in einer asynchronen Methode aufrufen</value>
-  </data>
-  <data name="VSSDK009_MessageFormat" xml:space="preserve">
-    <value>Beschränken Sie die Verwendung synchron blockierender Methodenaufrufe wie JoinableTaskFactory.Run oder Task.Result auf öffentliche Einstiegspunktmitglieder, bei denen Sie synchron sein müssen. Wenn Sie sie für interne Mitglieder verwenden, werden asynchronen Frames unter Umständen unnötigerweise synchrone Frames hinzugefügt, was zu einer Auslastung des Threadpools führt.</value>
-  </data>
-  <data name="VSSDK009_Title" xml:space="preserve">
-    <value>Interne Logik asynchron implementieren</value>
-  </data>
-  <data name="VSSDK010_CodeFix_Title" xml:space="preserve">
-    <value>In {0} umbenennen</value>
-    <comment>{0} is a method name.</comment>
-  </data>
-  <data name="VSSDK010_MessageFormat" xml:space="preserve">
-    <value>Verwenden Sie das Suffix "Async" in Namen von Methoden, die Tasks zurückgeben.</value>
-  </data>
-  <data name="VSSDK010_Title" xml:space="preserve">
-    <value>Verwenden Sie das Suffix "Async" für asynchrone Methoden</value>
-  </data>
-  <data name="VSSDK011_MessageFormat" xml:space="preserve">
-    <value>Vermeiden Sie Methodenüberladungen, die TaskScheduler.Current annehmen. Verwenden Sie eine Überladung, die einen TaskScheduler akzeptiert, und geben Sie explizit TaskScheduler.Default (o. a.) an.</value>
-  </data>
-  <data name="VSSDK011_Title" xml:space="preserve">
-    <value>Methodenüberladungen, die TaskScheduler.Current annehmen, vermeiden</value>
-  </data>
-  <data name="VSSDK003_CodeFix_Title" xml:space="preserve">
     <value>Rückgabetyp in Task ändern</value>
->>>>>>> e512abc0
     <comment>Task is a type name and should not be translated.</comment>
   </data>
 </root>