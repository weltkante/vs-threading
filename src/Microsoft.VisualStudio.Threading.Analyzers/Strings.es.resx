--- conflicted
+++ resolved
@@ -21,178 +21,88 @@
     <value>Use await en su lugar</value>
     <comment>"await" is a C# keyword and should not be translated.</comment>
   </data>
-<<<<<<< HEAD
   <data name="VSTHRD002_MessageFormat" xml:space="preserve">
-    <value>Espera sincrónica en tareas o awaiters es peligroso y puede provocar bloqueos muertos. Por favor considere las siguientes opciones: 1) cambiar a esperar asincrónica si el llamador es ya un método "async". 2) la cadena de llamadas a métodos "async" y luego cambiar este código para ser asincrónico esperan el cambio. 3) utilizar JoinableTaskFactory.Run() para esperar en las tareas o awaiters. Consulte http://blogs.msdn.com/b/andrewarnottms/archive/2014/05/07/asynchronous-and-multithreaded-programming-within-vs-using-the-joinabletaskfactory.aspx para obtener más información.</value>
+    <value>La espera sincrónica de tareas o elementos que ejecutan await puede provocar interbloqueos. Use JoinableTaskFactory.Run en su lugar.</value>
     <comment>"await" is a C# keyword and should not be translated.</comment>
   </data>
   <data name="VSTHRD002_Title" xml:space="preserve">
-    <value>Espera sincrónica en tareas o awaiters es peligroso y puede provocar bloqueos muertos.</value>
+    <value>Evite esperas sincrónicas problemáticas</value>
   </data>
   <data name="VSTHRD010_MessageFormat" xml:space="preserve">
-    <value>Servicio de estudio visual "{0}" debe utilizarse en el subproceso principal explícitamente. 
-O Compruebe el subproceso actual subproceso principal o interruptor de subproceso principal asincrónicamente. 
-1) API para comprobar el actual hilo es hilo principal: ThreadHelper.ThrowIfNotOnUIThread(), o IThreadHandling.VerifyOnUIThread(). 
-2) API para cambiar a principal del hilo de rosca asincrónicamente: JoinableTaskFactory.SwitchToMainThreadAsync() o IThreadHandling.SwitchToUIThread(). 
-Consulte a http://blogs.msdn.com/b/andrewarnottms/archive/2014/05/07/asynchronous-and-multithreaded-programming-within-vs-using-the-joinabletaskfactory.aspx para obtener más información.</value>
+    <value>El servicio "{0}" de Visual Studio debe usarse explícitamente en el subproceso principal. 
+Llame a ThreadHelper.ThrowIfNotOnUIThread() o el elemento await JoinableTaskFactory.SwitchToMainThreadAsync() en primer lugar.</value>
   </data>
   <data name="VSTHRD010_Title" xml:space="preserve">
-    <value>Servicio de estudio visual debe utilizarse explícitamente en el subproceso principal.</value>
+    <value>Use servicios de VS desde el subproceso de IU</value>
   </data>
   <data name="VSTHRD100_MessageFormat" xml:space="preserve">
-    <value>Evitar método Async vacío, porque cualquier excepción lanzada por un método async de vacío se levantará en el SynchronizationContext y bloqueará el proceso. 
-Consulte a https://msdn.microsoft.com/en-us/magazine/jj991977.aspx para obtener más información.</value>
+    <value>Evite métodos "async void", porque las excepciones no controladas por el método bloquearán el proceso.</value>
     <comment>"async void" is a pair of C# keywords. Do not translate them.</comment>
   </data>
   <data name="VSTHRD100_Title" xml:space="preserve">
-    <value>Evitar el método Async vacío.</value>
+    <value>Evite métodos async void</value>
     <comment>"async void" is a pair of C# keywords. Do not translate them.</comment>
   </data>
   <data name="VSTHRD101_MessageFormat" xml:space="preserve">
-    <value>Evitar el uso de async lambda como tipo de delegado regresan vacíos, porque excepciones expulsadas de una lambda de async regresar vacío se levantará en el SynchronizationContext y bloqueará el proceso. 
-Consulte a https://msdn.microsoft.com/en-us/magazine/jj991977.aspx para obtener más información.</value>
+    <value>Evite usar la lambda async para un tipo de delegado de devolución void, porque las excepciones no controladas por el delegado bloquearán el proceso.</value>
     <comment>"void" is a C# keyword and should not be translated.</comment>
   </data>
   <data name="VSTHRD101_Title" xml:space="preserve">
-    <value>Async lambda se utiliza como tipo de delegado regreso vacío.</value>
+    <value>Evite delegados asincrónicos no compatibles</value>
   </data>
   <data name="VSTHRD106_MessageFormat" xml:space="preserve">
-    <value>AsyncEventHandler delegados deben invocarse mediante el método de extensión "TplExtensions.InvokeAsync()" definido en el ensamblado Microsoft.VisualStudio.Threading.</value>
+    <value>Los delegados de AsyncEventHandler deben invocarse a través del método de extensión "TplExtensions.InvokeAsync()" definido en el ensamblado Microsoft.VisualStudio.Threading.</value>
   </data>
   <data name="VSTHRD106_Title" xml:space="preserve">
-    <value>AsyncEventHandler delegados deben invocarse mediante el método de extensión "TplExtensions.InvokeAsync()" definido en el ensamblado Microsoft.VisualStudio.Threading.</value>
+    <value>Use InvokeAsync para desencadenar eventos asincrónicos</value>
   </data>
   <data name="VSTHRD003_MessageFormat" xml:space="preserve">
-    <value>Llamadas esperan en una tarea dentro de un JoinableTaskFactory.Run, cuando se inicializa la tarea fuera el delegado puede causar interbloqueos potenciales. 
-Se puede evitar este problema asegurándose de que la tarea se inicializa dentro del delegado o usando JoinableTask en lugar de tarea.</value>
+    <value>La llamada a await en un elemento Task dentro de JoinableTaskFactory.Run, cuando la tarea se ha iniciado fuera del delegado, puede provocar potenciales interbloqueos.
+Puede evitar este problema asegurándose de que la tarea se ha iniciado dentro del delegado o usando JoinableTask en lugar de Task.</value>
   </data>
   <data name="VSTHRD003_Title" xml:space="preserve">
-    <value>Evitar llamadas esperan tareas dentro de "JoinableTaskFactory.Run" delegado cuando se define la tarea fuera el delegado para evitar interbloqueos potenciales.</value>
+    <value>Evite usar await para tareas que no sean de unión en contextos de unión</value>
   </data>
   <data name="VSTHRD011_MessageFormat" xml:space="preserve">
-    <value>Llamar a&lt;Task&lt;T&gt;lento&gt;. Valor puede interbloqueo cuando previamente se inició la fábrica de valor. 
-Debe utilizar AsyncLazy&lt;T&gt; en su lugar.</value>
+    <value>Lazy&lt;Task&lt;T&gt;&gt;.Value puede provocar interbloqueos.
+Use AsyncLazy&lt;T&gt; en su lugar.</value>
   </data>
   <data name="VSTHRD011_Title" xml:space="preserve">
-    <value>Evitar el uso de Lazy &lt;T&gt;  donde T es una tarea.</value>
+    <value>Evite el uso de Lazy&lt;T&gt; donde T es Task&lt;T2&gt;</value>
   </data>
   <data name="VSTHRD103_MessageFormat" xml:space="preserve">
-    <value>El miembro {0} síncrono bloquea. Llame a {1} en su lugar y esperar su resultado.</value>
+    <value>{0} bloquea sincrónicamente. Use await {1} en su lugar.</value>
   </data>
   <data name="VSTHRD103_MessageFormat_UseAwaitInstead" xml:space="preserve">
-    <value>El miembro {0} síncrono bloquea. Uso esperan en su lugar.</value>
+    <value>{0} bloquea sincrónicamente. Use await en su lugar.</value>
   </data>
   <data name="VSTHRD103_Title" xml:space="preserve">
-    <value>Llame a awaitable alternativas cuando en un método async.</value>
+    <value>Llame a métodos asincrónicos cuando esté en un método asincrónico</value>
   </data>
   <data name="VSTHRD102_MessageFormat" xml:space="preserve">
-    <value>Uso de límite de síncrono bloquea las llamadas a métodos tales como JoinableTaskFactory.Run o Task.Result a los miembros de punto de acceso público que debe ser sincrónica. Uso de miembros internos innecesariamente puede agregar cuadros sincrónicos entre cuadros asincrónicas, conduce al agotamiento de threadpool.</value>
+    <value>Limite el uso de llamadas de métodos de bloqueo sincrónico, como JoinableTaskFactory.Run o Task.Result, a miembros de punto de entrada públicos donde tiene que ser sincrónico. El uso para miembros internos puede agregar innecesariamente marcos sincrónicos entre marcos asincrónicos, provocando el agotamiento del conjunto de subprocesos.</value>
   </data>
   <data name="VSTHRD102_Title" xml:space="preserve">
-    <value>Evitar bloques sincrónicas en métodos no públicos.</value>
+    <value>Implemente la lógica interna asincrónicamente</value>
   </data>
   <data name="VSTHRD200_CodeFix_Title" xml:space="preserve">
-    <value>Cambie el nombre a {0}.</value>
+    <value>Cambie el nombre a {0}</value>
     <comment>{0} is a method name.</comment>
   </data>
   <data name="VSTHRD200_MessageFormat" xml:space="preserve">
-    <value>Utilice "Async" sufijo en los nombres de método tarea volver.</value>
+    <value>Use el sufijo "Async" en nombres de métodos de devolución de elementos Task</value>
   </data>
   <data name="VSTHRD200_Title" xml:space="preserve">
-    <value>Utilice "Async" sufijo en los nombres de método tarea volver.</value>
+    <value>Use el sufijo "Async" para métodos asincrónicos</value>
   </data>
   <data name="VSTHRD105_MessageFormat" xml:space="preserve">
-    <value>Evitar sobrecargas del método que asumen TaskScheduler.Current. Utilice una sobrecarga que acepta un TaskScheduler y especificar explícitamente TaskScheduler.Default (o cualquier otro).</value>
+    <value>Evite las sobrecargas de métodos que asumen TaskScheduler.Current. Use una sobrecarga que acepte un elemento TaskScheduler y especifique TaskScheduler.Default (o cualquier otro) explícitamente.</value>
   </data>
   <data name="VSTHRD105_Title" xml:space="preserve">
-    <value>Evitar sobrecargas del método que asumir TaskScheduler.Current</value>
+    <value>Evite las sobrecargas de métodos que asumen TaskScheduler.Current</value>
   </data>
   <data name="VSTHRD100_CodeFix_Title" xml:space="preserve">
-    <value>Cambiar el tipo de retorno a la tarea</value>
-=======
-  <data name="VSSDK001_MessageFormat" xml:space="preserve">
-    <value>La espera sincrónica de tareas o elementos que ejecutan await puede provocar interbloqueos. Use JoinableTaskFactory.Run en su lugar.</value>
-    <comment>"await" is a C# keyword and should not be translated.</comment>
-  </data>
-  <data name="VSSDK001_Title" xml:space="preserve">
-    <value>Evite esperas sincrónicas problemáticas</value>
-  </data>
-  <data name="VSSDK002_MessageFormat" xml:space="preserve">
-    <value>El servicio "{0}" de Visual Studio debe usarse explícitamente en el subproceso principal. 
-Llame a ThreadHelper.ThrowIfNotOnUIThread() o el elemento await JoinableTaskFactory.SwitchToMainThreadAsync() en primer lugar.</value>
-  </data>
-  <data name="VSSDK002_Title" xml:space="preserve">
-    <value>Use servicios de VS desde el subproceso de IU</value>
-  </data>
-  <data name="VSSDK003_MessageFormat" xml:space="preserve">
-    <value>Evite métodos "async void", porque las excepciones no controladas por el método bloquearán el proceso.</value>
-    <comment>"async void" is a pair of C# keywords. Do not translate them.</comment>
-  </data>
-  <data name="VSSDK003_Title" xml:space="preserve">
-    <value>Evite métodos async void</value>
-    <comment>"async void" is a pair of C# keywords. Do not translate them.</comment>
-  </data>
-  <data name="VSSDK004_MessageFormat" xml:space="preserve">
-    <value>Evite usar la lambda async para un tipo de delegado de devolución void, porque las excepciones no controladas por el delegado bloquearán el proceso.</value>
-    <comment>"void" is a C# keyword and should not be translated.</comment>
-  </data>
-  <data name="VSSDK004_Title" xml:space="preserve">
-    <value>Evite delegados asincrónicos no compatibles</value>
-  </data>
-  <data name="VSSDK005_MessageFormat" xml:space="preserve">
-    <value>Los delegados de AsyncEventHandler deben invocarse a través del método de extensión "TplExtensions.InvokeAsync()" definido en el ensamblado Microsoft.VisualStudio.Threading.</value>
-  </data>
-  <data name="VSSDK005_Title" xml:space="preserve">
-    <value>Use InvokeAsync para desencadenar eventos asincrónicos</value>
-  </data>
-  <data name="VSSDK006_MessageFormat" xml:space="preserve">
-    <value>La llamada a await en un elemento Task dentro de JoinableTaskFactory.Run, cuando la tarea se ha iniciado fuera del delegado, puede provocar potenciales interbloqueos.
-Puede evitar este problema asegurándose de que la tarea se ha iniciado dentro del delegado o usando JoinableTask en lugar de Task.</value>
-  </data>
-  <data name="VSSDK006_Title" xml:space="preserve">
-    <value>Evite usar await para tareas que no sean de unión en contextos de unión</value>
-  </data>
-  <data name="VSSDK007_MessageFormat" xml:space="preserve">
-    <value>Lazy&lt;Task&lt;T&gt;&gt;.Value puede provocar interbloqueos.
-Use AsyncLazy&lt;T&gt; en su lugar.</value>
-  </data>
-  <data name="VSSDK007_Title" xml:space="preserve">
-    <value>Evite el uso de Lazy&lt;T&gt; donde T es Task&lt;T2&gt;</value>
-  </data>
-  <data name="VSSDK008_MessageFormat" xml:space="preserve">
-    <value>{0} bloquea sincrónicamente. Use await {1} en su lugar.</value>
-  </data>
-  <data name="VSSDK008_MessageFormat_UseAwaitInstead" xml:space="preserve">
-    <value>{0} bloquea sincrónicamente. Use await en su lugar.</value>
-  </data>
-  <data name="VSSDK008_Title" xml:space="preserve">
-    <value>Llame a métodos asincrónicos cuando esté en un método asincrónico</value>
-  </data>
-  <data name="VSSDK009_MessageFormat" xml:space="preserve">
-    <value>Limite el uso de llamadas de métodos de bloqueo sincrónico, como JoinableTaskFactory.Run o Task.Result, a miembros de punto de entrada públicos donde tiene que ser sincrónico. El uso para miembros internos puede agregar innecesariamente marcos sincrónicos entre marcos asincrónicos, provocando el agotamiento del conjunto de subprocesos.</value>
-  </data>
-  <data name="VSSDK009_Title" xml:space="preserve">
-    <value>Implemente la lógica interna asincrónicamente</value>
-  </data>
-  <data name="VSSDK010_CodeFix_Title" xml:space="preserve">
-    <value>Cambie el nombre a {0}</value>
-    <comment>{0} is a method name.</comment>
-  </data>
-  <data name="VSSDK010_MessageFormat" xml:space="preserve">
-    <value>Use el sufijo "Async" en nombres de métodos de devolución de elementos Task</value>
-  </data>
-  <data name="VSSDK010_Title" xml:space="preserve">
-    <value>Use el sufijo "Async" para métodos asincrónicos</value>
-  </data>
-  <data name="VSSDK011_MessageFormat" xml:space="preserve">
-    <value>Evite las sobrecargas de métodos que asumen TaskScheduler.Current. Use una sobrecarga que acepte un elemento TaskScheduler y especifique TaskScheduler.Default (o cualquier otro) explícitamente.</value>
-  </data>
-  <data name="VSSDK011_Title" xml:space="preserve">
-    <value>Evite las sobrecargas de métodos que asumen TaskScheduler.Current</value>
-  </data>
-  <data name="VSSDK003_CodeFix_Title" xml:space="preserve">
     <value>Cambie el tipo de valor devuelto a Task</value>
->>>>>>> e512abc0
     <comment>Task is a type name and should not be translated.</comment>
   </data>
 </root>