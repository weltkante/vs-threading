﻿/********************************************************
*                                                        *
*   © Copyright (C) Microsoft. All rights reserved.      *
*                                                        *
*********************************************************/

namespace Microsoft.VisualStudio.Threading.Analyzers
{
    using System;
    using System.Collections.Generic;
    using System.Collections.Immutable;
    using System.Linq;
    using System.Text;
    using System.Threading.Tasks;
    using CodeAnalysis;
    using CodeAnalysis.Diagnostics;

    [DiagnosticAnalyzer(LanguageNames.CSharp)]
    public class VSTHRD200UseAsyncNamingConventionAnalyzer : DiagnosticAnalyzer
    {
        public const string Id = "VSTHRD200";

        internal const string MandatoryAsyncSuffix = "Async";

        internal static readonly DiagnosticDescriptor AddAsyncDescriptor = new DiagnosticDescriptor(
            id: Id,
            title: Strings.VSTHRD200_Title,
            messageFormat: Strings.VSTHRD200_AddAsync_MessageFormat,
            helpLinkUri: Utils.GetHelpLink(Id),
            category: "Style",
            defaultSeverity: DiagnosticSeverity.Warning,
            isEnabledByDefault: true);

        internal static readonly DiagnosticDescriptor RemoveAsyncDescriptor = new DiagnosticDescriptor(
            id: Id,
            title: Strings.VSTHRD200_Title,
            messageFormat: Strings.VSTHRD200_RemoveAsync_MessageFormat,
            helpLinkUri: Utils.GetHelpLink(Id),
            category: "Style",
            defaultSeverity: DiagnosticSeverity.Warning,
            isEnabledByDefault: true);

        /// <inheritdoc />
        public override ImmutableArray<DiagnosticDescriptor> SupportedDiagnostics => ImmutableArray.Create(
            AddAsyncDescriptor,
            RemoveAsyncDescriptor);

        /// <inheritdoc />
        public override void Initialize(AnalysisContext context)
        {
            context.EnableConcurrentExecution();
            context.ConfigureGeneratedCodeAnalysis(GeneratedCodeAnalysisFlags.Analyze);

            context.RegisterSymbolAction(Utils.DebuggableWrapper(this.AnalyzeNode), SymbolKind.Method);
        }

        private void AnalyzeNode(SymbolAnalysisContext context)
        {
            var methodSymbol = (IMethodSymbol)context.Symbol;
            if (methodSymbol.AssociatedSymbol is IPropertySymbol)
            {
                // Skip accessor methods associated with properties.
                return;
            }

            bool shouldEndWithAsync = (methodSymbol.ReturnType.Name == nameof(Task) || methodSymbol.ReturnType.Name == nameof(ValueTask)) &&
                methodSymbol.ReturnType.BelongsToNamespace(Namespaces.SystemThreadingTasks);

            // Skip entrypoint methods since they must be called Main.
            shouldEndWithAsync &= !Utils.IsEntrypointMethod(methodSymbol, context.Compilation, context.CancellationToken);

            bool actuallyEndsWithAsync = methodSymbol.Name.EndsWith(MandatoryAsyncSuffix);

            if (shouldEndWithAsync != actuallyEndsWithAsync)
            {
<<<<<<< HEAD
                // Now that we have done the cheap checks to find that this method may deserve a diagnostic,
                // Do deeper checks to skip over methods that implement API contracts that are controlled elsewhere.
                if (methodSymbol.FindInterfacesImplemented().Any() || methodSymbol.IsOverride)
=======
                if ((methodSymbol.ReturnType.Name == nameof(Task) || methodSymbol.ReturnType.Name == "ValueTask") &&
                    methodSymbol.ReturnType.BelongsToNamespace(Namespaces.SystemThreadingTasks))
>>>>>>> 0b6c1af5
                {
                    return;
                }

                if (shouldEndWithAsync)
                {
                    var properties = ImmutableDictionary<string, string>.Empty
                        .Add(VSTHRD200UseAsyncNamingConventionCodeFix.NewNameKey, methodSymbol.Name + MandatoryAsyncSuffix);
                    context.ReportDiagnostic(Diagnostic.Create(
                        AddAsyncDescriptor,
                        methodSymbol.Locations[0],
                        properties));
                }
                else
                {
                    var properties = ImmutableDictionary<string, string>.Empty
                        .Add(VSTHRD200UseAsyncNamingConventionCodeFix.NewNameKey, methodSymbol.Name.Substring(0, methodSymbol.Name.Length - MandatoryAsyncSuffix.Length));
                    context.ReportDiagnostic(Diagnostic.Create(
                        RemoveAsyncDescriptor,
                        methodSymbol.Locations[0],
                        properties));
                }
            }
        }
    }
}<|MERGE_RESOLUTION|>--- conflicted
+++ resolved
@@ -63,7 +63,7 @@
                 return;
             }
 
-            bool shouldEndWithAsync = (methodSymbol.ReturnType.Name == nameof(Task) || methodSymbol.ReturnType.Name == nameof(ValueTask)) &&
+            bool shouldEndWithAsync = (methodSymbol.ReturnType.Name == nameof(Task) || methodSymbol.ReturnType.Name == "ValueTask") &&
                 methodSymbol.ReturnType.BelongsToNamespace(Namespaces.SystemThreadingTasks);
 
             // Skip entrypoint methods since they must be called Main.
@@ -73,14 +73,9 @@
 
             if (shouldEndWithAsync != actuallyEndsWithAsync)
             {
-<<<<<<< HEAD
                 // Now that we have done the cheap checks to find that this method may deserve a diagnostic,
                 // Do deeper checks to skip over methods that implement API contracts that are controlled elsewhere.
                 if (methodSymbol.FindInterfacesImplemented().Any() || methodSymbol.IsOverride)
-=======
-                if ((methodSymbol.ReturnType.Name == nameof(Task) || methodSymbol.ReturnType.Name == "ValueTask") &&
-                    methodSymbol.ReturnType.BelongsToNamespace(Namespaces.SystemThreadingTasks))
->>>>>>> 0b6c1af5
                 {
                     return;
                 }
