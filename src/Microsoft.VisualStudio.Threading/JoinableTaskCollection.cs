﻿/********************************************************
*                                                        *
*   © Copyright (C) Microsoft. All rights reserved.      *
*                                                        *
*********************************************************/

namespace Microsoft.VisualStudio.Threading
{
    using System;
    using System.Collections.Generic;
    using System.Diagnostics;
    using System.Threading;
    using System.Threading.Tasks;

    /// <summary>
    /// A collection of joinable tasks.
    /// </summary>
    [DebuggerDisplay("JoinableTaskCollection: {displayName ?? \"(anonymous)\"}")]
    public class JoinableTaskCollection : IJoinableTaskDependent, IEnumerable<JoinableTask>
    {
        /// <summary>
        /// A value indicating whether joinable tasks are only removed when completed or removed as many times as they were added.
        /// </summary>
        private readonly bool refCountAddedJobs;

        /// <summary>
        /// A human-readable name that may appear in hang reports.
        /// </summary>
        [DebuggerBrowsable(DebuggerBrowsableState.Never)]
        private string displayName;

        /// <summary>
        /// The <see cref="JoinableTaskDependencyGraph.JoinableTaskDependentData"/> to track dependencies between tasks.
        /// </summary>
        [DebuggerBrowsable(DebuggerBrowsableState.Never)]
        private JoinableTaskDependencyGraph.JoinableTaskDependentData dependentData;

        /// <summary>
        /// An event that is set when the collection is empty. (lazily initialized)
        /// </summary>
        private AsyncManualResetEvent emptyEvent;

        /// <summary>
        /// Initializes a new instance of the <see cref="JoinableTaskCollection"/> class.
        /// </summary>
        /// <param name="context">The <see cref="JoinableTaskContext"/> instance to which this collection applies.</param>
        /// <param name="refCountAddedJobs">
        /// <c>true</c> if JoinableTask instances added to the collection multiple times should remain in the collection until they are
        /// either removed the same number of times or until they are completed;
        /// <c>false</c> causes the first Remove call for a JoinableTask to remove it from this collection regardless
        /// how many times it had been added.</param>
        public JoinableTaskCollection(JoinableTaskContext context, bool refCountAddedJobs = false)
        {
            Requires.NotNull(context, nameof(context));
            this.Context = context;
            this.refCountAddedJobs = refCountAddedJobs;
        }

        /// <summary>
        /// Gets the <see cref="JoinableTaskContext"/> to which this collection belongs.
        /// </summary>
        public JoinableTaskContext Context { get; }

        /// <summary>
        /// Gets or sets a human-readable name that may appear in hang reports.
        /// </summary>
        /// <remarks>
        /// This property should *not* be set to a value that may disclose
        /// personally identifiable information or other confidential data
        /// since this value may be included in hang reports sent to a third party.
        /// </remarks>
        public string DisplayName
        {
            get { return this.displayName; }
            set { this.displayName = value; }
        }

        /// <summary>
        /// Gets JoinableTaskContext for <see cref="JoinableTaskDependencyGraph.JoinableTaskDependentData"/> to access locks.
        /// </summary>
        JoinableTaskContext IJoinableTaskDependent.JoinableTaskContext => this.Context;

        /// <summary>
        /// Gets a value indicating whether we need count reference for child dependent nodes.
        /// </summary>
        bool IJoinableTaskDependent.NeedRefCountChildDependencies => this.refCountAddedJobs;

        ref JoinableTaskDependencyGraph.JoinableTaskDependentData IJoinableTaskDependent.GetJoinableTaskDependentData() => ref this.dependentData;

        /// <summary>
        /// Adds the specified joinable task to this collection.
        /// </summary>
        /// <param name="joinableTask">The joinable task to add to the collection.</param>
        public void Add(JoinableTask joinableTask)
        {
            Requires.NotNull(joinableTask, nameof(joinableTask));
            if (joinableTask.Factory.Context != this.Context)
            {
                Requires.Argument(false, "joinableTask", Strings.JoinableTaskContextAndCollectionMismatch);
            }

<<<<<<< HEAD
            using (this.Context.NoMessagePumpSynchronizationContext.Apply())
            {
                lock (this.Context.SyncContextLock)
                {
                    if (!joinableTask.IsCompleted)
                    {
                        if (!this.joinables.TryGetValue(joinableTask, out int refCount) || this.refCountAddedJobs)
                        {
                            this.joinables[joinableTask] = refCount + 1;
                            if (refCount == 0)
                            {
                                joinableTask.OnAddedToCollection(this);

                                // Now that we've added a joinable task to our collection, any folks who
                                // have already joined this collection should be joined to this joinable task.
                                foreach (var joiner in this.joiners)
                                {
                                    // We can discard the JoinRelease result of AddDependency
                                    // because we directly disjoin without that helper struct.
                                    joiner.Key.AddDependency(joinableTask);
                                }
                            }
                        }

                        if (this.emptyEvent != null)
                        {
                            this.emptyEvent.Reset();
                        }
                    }
                }
            }
=======
            JoinableTaskDependencyGraph.AddDependency(this, joinableTask);
>>>>>>> f2258ed0
        }

        /// <summary>
        /// Removes the specified joinable task from this collection,
        /// or decrements the ref count if this collection tracks that.
        /// </summary>
        /// <param name="joinableTask">The joinable task to remove.</param>
        public void Remove(JoinableTask joinableTask)
        {
            Requires.NotNull(joinableTask, nameof(joinableTask));
            JoinableTaskDependencyGraph.RemoveDependency(this, joinableTask);
        }

        /// <summary>
        /// Shares access to the main thread that the caller's JoinableTask may have (if any) with all
        /// JoinableTask instances in this collection until the returned value is disposed.
        /// </summary>
        /// <returns>A value to dispose of to revert the join.</returns>
        /// <remarks>
        /// Calling this method when the caller is not executing within a JoinableTask safely no-ops.
        /// </remarks>
        public JoinRelease Join()
        {
            var ambientJob = this.Context.AmbientTask;
            if (ambientJob == null)
            {
                // The caller isn't running in the context of a joinable task, so there is nothing to join with this collection.
                return default(JoinRelease);
            }

            return JoinableTaskDependencyGraph.AddDependency(ambientJob, this);
        }

        /// <summary>
        /// Joins the caller's context to this collection till the collection is empty.
        /// </summary>
        /// <returns>A task that completes when this collection is empty.</returns>
        public Task JoinTillEmptyAsync() => this.JoinTillEmptyAsync(CancellationToken.None);

        /// <summary>
        /// Joins the caller's context to this collection till the collection is empty.
        /// </summary>
        /// <param name="cancellationToken">A cancellation token.</param>
        /// <returns>A task that completes when this collection is empty, or is canceled when <paramref name="cancellationToken"/> is canceled.</returns>
        public async Task JoinTillEmptyAsync(CancellationToken cancellationToken)
        {
            cancellationToken.ThrowIfCancellationRequested();

            if (this.emptyEvent == null)
            {
                // We need a read lock to protect against the emptiness of this collection changing
                // while we're setting the initial set state of the new event.
                using (this.Context.NoMessagePumpSynchronizationContext.Apply())
                {
                    lock (this.Context.SyncContextLock)
                    {
                        // We use interlocked here to mitigate race conditions in lazily initializing this field.
                        // We *could* take a write lock above, but that would needlessly increase lock contention.
                        var nowait = Interlocked.CompareExchange(ref this.emptyEvent, new AsyncManualResetEvent(JoinableTaskDependencyGraph.HasNoChildDependentNode(this)), null);
                    }
                }
            }

            using (this.Join())
            {
                await this.emptyEvent.WaitAsync().WithCancellation(cancellationToken).ConfigureAwait(false);
            }
        }

        /// <summary>
        /// Checks whether the specified joinable task is a member of this collection.
        /// </summary>
        public bool Contains(JoinableTask joinableTask)
        {
            Requires.NotNull(joinableTask, nameof(joinableTask));

            using (this.Context.NoMessagePumpSynchronizationContext.Apply())
            {
                lock (this.Context.SyncContextLock)
                {
                    return JoinableTaskDependencyGraph.HasDirectDependency(this, joinableTask);
                }
            }
        }

        /// <summary>
        /// Enumerates the tasks in this collection.
        /// </summary>
        public IEnumerator<JoinableTask> GetEnumerator()
        {
            using (this.Context.NoMessagePumpSynchronizationContext.Apply())
            {
                var joinables = new List<JoinableTask>();
                lock (this.Context.SyncContextLock)
                {
                    foreach (var item in JoinableTaskDependencyGraph.GetDirectDependentNodes(this))
                    {
                        if (item is JoinableTask joinableTask)
                        {
                            joinables.Add(joinableTask);
                        }
                    }
                }

                return joinables.GetEnumerator();
            }
        }

        /// <summary>
        /// Enumerates the tasks in this collection.
        /// </summary>
        System.Collections.IEnumerator System.Collections.IEnumerable.GetEnumerator()
        {
            return this.GetEnumerator();
        }

        void IJoinableTaskDependent.OnAddedToDependency(IJoinableTaskDependent parent)
        {
        }

        void IJoinableTaskDependent.OnRemovedFromDependency(IJoinableTaskDependent parentNode)
        {
        }

        void IJoinableTaskDependent.OnDependencyAdded(IJoinableTaskDependent joinChild)
        {
            if (this.emptyEvent != null && joinChild is JoinableTask)
            {
                this.emptyEvent.Reset();
            }
        }

        void IJoinableTaskDependent.OnDependencyRemoved(IJoinableTaskDependent joinChild)
        {
            if (this.emptyEvent != null && JoinableTaskDependencyGraph.HasNoChildDependentNode(this))
            {
                this.emptyEvent.Set();
            }
        }

        /// <summary>
        /// A value whose disposal cancels a <see cref="Join"/> operation.
        /// </summary>
        [System.Diagnostics.CodeAnalysis.SuppressMessage("Microsoft.Performance", "CA1815:OverrideEqualsAndOperatorEqualsOnValueTypes")]
        public struct JoinRelease : IDisposable
        {
            private IJoinableTaskDependent parentDependencyNode;
            private IJoinableTaskDependent childDependencyNode;

            /// <summary>
            /// Initializes a new instance of the <see cref="JoinRelease"/> struct.
            /// </summary>
            /// <param name="parentDependencyNode">The Main thread controlling SingleThreadSynchronizationContext to use to accelerate execution of Main thread bound work.</param>
            /// <param name="childDependencyNode">The instance that created this value.</param>
            internal JoinRelease(IJoinableTaskDependent parentDependencyNode, IJoinableTaskDependent childDependencyNode)
            {
                Requires.NotNull(parentDependencyNode, nameof(parentDependencyNode));
                Requires.NotNull(childDependencyNode, nameof(childDependencyNode));

                this.parentDependencyNode = parentDependencyNode;
                this.childDependencyNode = childDependencyNode;
            }

            /// <summary>
            /// Cancels the <see cref="Join"/> operation.
            /// </summary>
            public void Dispose()
            {
                if (this.parentDependencyNode != null)
                {
                    JoinableTaskDependencyGraph.RemoveDependency(this.parentDependencyNode, this.childDependencyNode);
                    this.parentDependencyNode = null;
                }

                this.childDependencyNode = null;
            }
        }
    }
}<|MERGE_RESOLUTION|>--- conflicted
+++ resolved
@@ -99,41 +99,7 @@
                 Requires.Argument(false, "joinableTask", Strings.JoinableTaskContextAndCollectionMismatch);
             }
 
-<<<<<<< HEAD
-            using (this.Context.NoMessagePumpSynchronizationContext.Apply())
-            {
-                lock (this.Context.SyncContextLock)
-                {
-                    if (!joinableTask.IsCompleted)
-                    {
-                        if (!this.joinables.TryGetValue(joinableTask, out int refCount) || this.refCountAddedJobs)
-                        {
-                            this.joinables[joinableTask] = refCount + 1;
-                            if (refCount == 0)
-                            {
-                                joinableTask.OnAddedToCollection(this);
-
-                                // Now that we've added a joinable task to our collection, any folks who
-                                // have already joined this collection should be joined to this joinable task.
-                                foreach (var joiner in this.joiners)
-                                {
-                                    // We can discard the JoinRelease result of AddDependency
-                                    // because we directly disjoin without that helper struct.
-                                    joiner.Key.AddDependency(joinableTask);
-                                }
-                            }
-                        }
-
-                        if (this.emptyEvent != null)
-                        {
-                            this.emptyEvent.Reset();
-                        }
-                    }
-                }
-            }
-=======
             JoinableTaskDependencyGraph.AddDependency(this, joinableTask);
->>>>>>> f2258ed0
         }
 
         /// <summary>
